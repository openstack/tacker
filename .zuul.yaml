- nodeset:
    name: openstack-4-nodes-focal
    nodes:
      - name: controller
        label: ubuntu-focal
      - name: controller-tacker
        label: ubuntu-focal
      - name: compute1
        label: ubuntu-focal
      - name: compute2
        label: ubuntu-focal
    groups:
      # Nodes running the compute service
      - name: compute
        nodes:
          - compute1
          - compute2
      # Nodes that are not the controller
      - name: subnode
        nodes:
          - controller-tacker
          - compute1
          - compute2
      # Switch node for multinode networking setup
      - name: switch
        nodes:
          - controller
      # Peer nodes for multinode networking setup
      - name: peers
        nodes:
          - controller-tacker
          - compute1
          - compute2

- nodeset:
    name: openstack-k8s-4-nodes-focal
    nodes:
      - name: controller
        label: ubuntu-focal
      - name: controller-tacker
        label: ubuntu-focal
      - name: controller-k8s
        label: ubuntu-focal
      - name: compute1
        label: ubuntu-focal
    groups:
      - name: compute
        nodes:
          - controller-k8s
          - compute1
      - name: subnode
        nodes:
          - controller-tacker
          - controller-k8s
          - compute1
      - name: switch
        nodes:
          - controller
      - name: peers
        nodes:
          - controller-tacker
          - controller-k8s
          - compute1

- job:
    name: tacker-functional-devstack-multinode-legacy
    parent: devstack
    description: |
      Base multinodes job for devstack-based functional tests
    nodeset: openstack-4-nodes-focal
    pre-run: playbooks/devstack/pre.yaml
    run: playbooks/devstack/run.yaml
    post-run: playbooks/devstack/post.yaml
    roles:
      - zuul: openstack-infra/devstack
    timeout: 10800
    required-projects:
      - openstack/cinder
      - openstack/glance
      - openstack/keystone
      - openstack/neutron
      - openstack/nova
      - openstack/placement
      - openstack/aodh
      - openstack/blazar
      - openstack/blazar-nova
      - openstack/horizon
      - openstack/barbican
      - openstack/ceilometer
      - openstack/heat
      - openstack/mistral
      - openstack/mistral-dashboard
      - openstack/networking-sfc
      # TODO(ueha): Remove after the following hotfix is applied to
      # python-aodhclient installed by pip.
      # https://review.opendev.org/c/openstack/python-aodhclient/+/819393
      - openstack/python-aodhclient
      - openstack/python-barbicanclient
      - openstack/python-blazarclient
      - openstack/python-mistralclient
      - openstack/python-tackerclient
      - openstack/tacker
      - openstack/tacker-horizon
      - x/fenix
    vars:
      devstack_localrc:
        CELLSV2_SETUP: singleconductor
        PHYSICAL_NETWORK: mgmtphysnet0
        OVS_BRIDGE_MAPPINGS: public:br-ex,mgmtphysnet0:br-infra
        DATABASE_TYPE: mysql
        KEYSTONE_SERVICE_HOST: "{{ hostvars['controller']['nodepool']['private_ipv4'] }}"
        MYSQL_HOST: "{{ hostvars['controller']['nodepool']['private_ipv4'] }}"
        GNOCCHI_SERVICE_HOST: "{{ hostvars['controller-tacker']['nodepool']['private_ipv4'] }}"
        Q_SERVICE_PLUGIN_CLASSES: ovn-router,networking_sfc.services.flowclassifier.plugin.FlowClassifierPlugin,neutron.services.qos.qos_plugin.QoSPlugin,qos
        L2_AGENT_EXTENSIONS: qos
        DEVSTACK_PARALLEL: True
        OVN_L3_CREATE_PUBLIC_NETWORK: true
        OVN_DBS_LOG_LEVEL: dbg
        Q_ML2_PLUGIN_MECHANISM_DRIVERS: ovn,logger
      test_matrix_configs: [neutron]
      zuul_work_dir: src/opendev.org/openstack/tacker
    host-vars:
      controller:
        devstack_local_conf:
          post-config:
            $NEUTRON_DHCP_CONF:
              DEFAULT:
                enable_isolated_metadata: True
            $CINDER_CONF:
              lvmdriver-1:
                image_volume_cache_enabled: False
        devstack_plugins:
          heat: https://opendev.org/openstack/heat
          networking-sfc: https://opendev.org/openstack/networking-sfc
          aodh: https://opendev.org/openstack/aodh
          # TODO(ueha): Remove after the following hotfix is applied to
          # python-aodhclient installed by pip.
          # https://review.opendev.org/c/openstack/python-aodhclient/+/819393
          python-aodhclient: https://opendev.org/openstack/python-aodhclient
          barbican: https://opendev.org/openstack/barbican
          mistral: https://opendev.org/openstack/mistral
          blazar: https://opendev.org/openstack/blazar
          fenix: https://opendev.org/x/fenix
        devstack_services:
          # Core services enabled for this branch.
          # This list replaces the test-matrix.
          # Shared services
          mysql: true
          rabbit: true
          tls-proxy: false
          # Keystone services
          key: true
          # Glance services
          g-api: true
          # Nova services
          n-api: true
          n-api-meta: true
          n-cond: true
          n-cpu: false
          n-novnc: true
          n-sch: true
          placement-api: true
          # OVN services
          ovn-controller: true
          ovn-northd: true
          ovs-vswitchd: true
          ovsdb-server: true
          # Neutron services
          q-svc: true
          q-qos: true
          q-ovn-metadata-agent: true
          # Cinder services
          c-api: true
          c-sch: true
          c-vol: true
          cinder: true
          # Services we don't need.
          # This section is not really needed, it's for readability.
          horizon: false
          tempest: false
          swift: false
          s-account: false
          s-container: false
          s-object: false
          s-proxy: false
          c-bak: false
        tox_install_siblings: false
      controller-tacker:
        devstack_plugins:
          ceilometer: https://opendev.org/openstack/ceilometer
          tacker: https://opendev.org/openstack/tacker
        devstack_services:
          # OVN services
          ovn-controller: true
          ovs-vswitchd: true
          ovsdb-server: true
          # Neutron services
          q-ovn-metadata-agent: true
          # Ceilometer services
          ceilometer-acompute: false
          ceilometer-acentral: true
          ceilometer-aipmi: false
          ceilometer-anotification: true
          # Tacker services
          tacker: true
          tacker-conductor: true
        tox_envlist: dsvm-functional-legacy
    group-vars:
      compute:
        # Since a VirtualInterfaceCreateException occurs during a test,
        # the setting of network-vif-plugged is changed by the reference of
        # the following URL.
        #   https://bugs.launchpad.net/heat/+bug/1694371
        devstack_local_conf:
          post-config:
            $NOVA_CONF:
              DEFAULT:
                vif_plugging_is_fatal: False
      subnode:
        devstack_localrc:
          CELLSV2_SETUP: singleconductor
          PHYSICAL_NETWORK: mgmtphysnet0
          OVS_BRIDGE_MAPPINGS: public:br-ex,mgmtphysnet0:br-infra
          DATABASE_TYPE: mysql
          KEYSTONE_SERVICE_HOST: "{{ hostvars['controller']['nodepool']['private_ipv4'] }}"
          MYSQL_HOST: "{{ hostvars['controller']['nodepool']['private_ipv4'] }}"
          GNOCCHI_SERVICE_HOST: "{{ hostvars['controller-tacker']['nodepool']['private_ipv4'] }}"
          TACKER_HOST: "{{ hostvars['controller-tacker']['nodepool']['private_ipv4'] }}"
          TACKER_MODE: standalone
          IS_ZUUL_FT: True
          # NOTES:
          # - Without this ugly inline template, we would have to overwrite devstack_localrc
          #   as a whole in some way. However keeping up with parent jobs' definitions would
          #   be too costly. E.g., ADMIN_PASSWORD, NETWORK_GATEWAY, etc. Too many variables.
          # - The reason we set CEILOMETER_BACKEND=none for compute nodes is that otherwise
          #   gnocchi setup would run on every compute nodes (esp. multiple asynchronous calls
          #   of recreate_database() would be disastrous). Unused api servers would also be
          #   deployed on each compute node.
          CEILOMETER_BACKEND: "{% if 'compute' in group_names %}none{% else %}gnocchi{% endif %}"
          Q_SERVICE_PLUGIN_CLASSES: "qos,\
            networking_sfc.services.flowclassifier.plugin.FlowClassifierPlugin,\
            neutron.services.qos.qos_plugin.QoSPlugin,\
            ovn-router"
          L2_AGENT_EXTENSIONS: qos
          ENABLE_CHASSIS_AS_GW: false
          Q_ML2_PLUGIN_MECHANISM_DRIVERS: ovn,logger
        devstack_plugins:
          ceilometer: https://opendev.org/openstack/ceilometer
        devstack_services:
          ceilometer-acompute: true
          # To override the parent job's definitions.
          tls-proxy: false
          # OVN services
          ovn-controller: true
          ovs-vswitchd: true
          ovsdb-server: true
          # Neutron services
          q-ovn-metadata-agent: true

- job:
    name: tacker-functional-devstack-multinode-sol
    parent: tacker-functional-devstack-multinode-legacy
    description: |
      Multinodes job for SOL devstack-based functional tests
    host-vars:
      controller-tacker:
        tox_envlist: dsvm-functional-sol

- job:
    name: tacker-functional-devstack-multinode-sol-v2
    parent: tacker-functional-devstack-multinode-sol
    description: |
      Multinodes job for SOL V2 devstack-based functional tests
    host-vars:
      controller-tacker:
        tox_envlist: dsvm-functional-sol-v2

- job:
    name: tacker-functional-devstack-multinode-sol-multi-tenant
    parent: tacker-functional-devstack-multinode-sol
    description: |
      Multinodes job for SOL Multi tenant devstack-based functional tests
    host-vars:
      controller-tacker:
        tox_envlist: dsvm-functional-sol-multi-tenant
    vars:
      setup_multi_tenant: true

- job:
    name: tacker-functional-devstack-multinode-sol-separated-nfvo
    parent: tacker-functional-devstack-multinode-sol
    description: |
      Multinodes job for SOL devstack-based functional tests
      with separated NFVO
    host-vars:
      controller-tacker:
        devstack_local_conf:
          post-config:
            $TACKER_CONF:
              connect_vnf_packages:
                base_url: http://127.0.0.1:9990/vnfpkgm/v1/vnf_packages
                pipeline: package_content,vnfd,artifacts
              connect_grant:
                base_url: http://127.0.0.1:9990/grant/v1/grants
              openstack_vim:
                stack_retries: 120
        tox_envlist: dsvm-functional-sol-separated-nfvo

- job:
    name: tacker-functional-devstack-multinode-sol-kubernetes
    parent: devstack
    description: |
      Multinodes job for SOL devstack-based kubernetes functional tests
    nodeset: openstack-k8s-4-nodes-focal
    pre-run: playbooks/devstack/pre.yaml
    run: playbooks/devstack/run.yaml
    post-run: playbooks/devstack/post.yaml
    roles:
      - zuul: openstack-infra/devstack
    timeout: 10800
    required-projects:
      - openstack/barbican
      - openstack/cinder
      - openstack/devstack-gate
      - openstack/devstack-plugin-container
      - openstack/glance
      - openstack/heat
      - openstack/horizon
      - openstack/keystone
      - openstack/kuryr-kubernetes
      - openstack/mistral
      - openstack/neutron
      - openstack/nova
      - openstack/octavia
      - openstack/placement
      - openstack/python-barbicanclient
      - openstack/python-blazarclient
      - openstack/python-mistralclient
      - openstack/python-octaviaclient
      - openstack/python-tackerclient
      - openstack/tacker
      - openstack/tacker-horizon
    host-vars:
      controller:
        devstack_plugins:
          barbican: https://opendev.org/openstack/barbican
          heat: https://opendev.org/openstack/heat
          mistral: https://opendev.org/openstack/mistral
          neutron: https://opendev.org/openstack/neutron
          octavia: https://opendev.org/openstack/octavia
        devstack_services:
          base: false
          c-api: true
          c-bak: false
          c-sch: true
          c-vol: true
          cinder: true
          coredns: false
          etcd3: true
          g-api: true
          g-reg: true
          horizon: false
          key: true
          mysql: true
          n-api-meta: true
          n-api: true
          n-cond: true
          n-cpu: false
          n-novnc: true
          n-sch: true
          neutron: true
          o-api: true
          o-cw: true
          o-hk: true
          o-hm: true
          octavia: true
          placement-api: true
          placement-client: true
          ovn-controller: true
          ovn-northd: true
          ovs-vswitchd: true
          ovsdb-server: true
          q-qos: true
          q-svc: true
          q-ovn-metadata-agent: true
          rabbit: true
          s-account: false
          s-container: false
          s-object: false
          s-proxy: false
          swift: false
          tempest: false
          tls-proxy: false
        tox_install_siblings: false
      controller-tacker:
        devstack_local_conf:
          post-config:
            $TACKER_CONF:
              kubernetes_vim:
                stack_retries: 120
        devstack_services:
          ovn-controller: true
          ovn-northd: true
          ovs-vswitchd: true
          ovsdb-server: true
          q-ovn-metadata-agent: true
          tacker: true
          tacker-conductor: true
        devstack_plugins:
          tacker: https://opendev.org/openstack/tacker
        tox_envlist: dsvm-functional-sol-kubernetes
      controller-k8s:
        devstack_local_conf: {}
        devstack_plugins:
          devstack-plugin-container: https://opendev.org/openstack/devstack-plugin-container
          kuryr-kubernetes: https://opendev.org/openstack/kuryr-kubernetes
        devstack_services:
          etcd3: false
          kubernetes-master: true
          kuryr-daemon: true
          kuryr-kubernetes: true
          octavia: false
          ovn-controller: true
          ovn-northd: true
          ovs-vswitchd: true
          ovsdb-server: true
          q-ovn-metadata-agent: true
        tox_install_siblings: false
    group-vars:
      subnode:
        devstack_localrc:
          CELLSV2_SETUP: singleconductor
          DATABASE_TYPE: mysql
          IS_ZUUL_FT: True
          K8S_API_SERVER_IP: "{{ hostvars['controller-k8s']['nodepool']['private_ipv4'] }}"
          KEYSTONE_SERVICE_HOST: "{{ hostvars['controller']['nodepool']['private_ipv4'] }}"
          KURYR_FORCE_IMAGE_BUILD: true
          KURYR_K8S_API_PORT: 6443
          KURYR_K8S_API_URL: "https://{{ hostvars['controller-k8s']['nodepool']['private_ipv4'] }}:${KURYR_K8S_API_PORT}"
          KURYR_K8S_CONTAINERIZED_DEPLOYMENT: false
          KURYR_NEUTRON_DEFAULT_SUBNETPOOL_ID: shared-default-subnetpool-v4
          MYSQL_HOST: "{{ hostvars['controller']['nodepool']['private_ipv4'] }}"
          OCTAVIA_AMP_IMAGE_FILE: "/tmp/test-only-amphora-x64-haproxy-ubuntu-bionic.qcow2"
          OCTAVIA_AMP_IMAGE_NAME: "test-only-amphora-x64-haproxy-ubuntu-bionic"
          OCTAVIA_AMP_IMAGE_SIZE: 3
          OVS_BRIDGE_MAPPINGS: public:br-ex,mgmtphysnet0:br-infra
          PHYSICAL_NETWORK: mgmtphysnet0
          TACKER_HOST: "{{ hostvars['controller-tacker']['nodepool']['private_ipv4'] }}"
          TACKER_MODE: standalone
          USE_PYTHON3: true
          ENABLE_CHASSIS_AS_GW: false
          Q_ML2_PLUGIN_MECHANISM_DRIVERS: ovn,logger
        devstack_services:
          dstat: false
          horizon: false
          n-api-meta: false
          n-api: false
          n-cauth: false
          n-cond: false
          n-cpu: true
          n-novnc: false
          n-obj: false
          n-sch: false
          ovn-controller: true
          ovs-vswitchd: true
          ovsdb-server: true
          q-ovn-metadata-agent: true
          tls-proxy: false
    vars:
      devstack_localrc:
        CELLSV2_SETUP: singleconductor
        DATABASE_TYPE: mysql
        ETCD_USE_RAMDISK: true
        IS_ZUUL_FT: True
        KEYSTONE_SERVICE_HOST: "{{ hostvars['controller']['nodepool']['private_ipv4'] }}"
        L2_AGENT_EXTENSIONS: qos
        MYSQL_HOST: "{{ hostvars['controller']['nodepool']['private_ipv4'] }}"
        OCTAVIA_AMP_IMAGE_FILE: "/tmp/test-only-amphora-x64-haproxy-ubuntu-bionic.qcow2"
        OCTAVIA_AMP_IMAGE_NAME: "test-only-amphora-x64-haproxy-ubuntu-bionic"
        OCTAVIA_AMP_IMAGE_SIZE: 3
        OVS_BRIDGE_MAPPINGS: public:br-ex,mgmtphysnet0:br-infra
        PHYSICAL_NETWORK: mgmtphysnet0
        Q_SERVICE_PLUGIN_CLASSES: ovn-router,neutron.services.qos.qos_plugin.QoSPlugin,qos
        TACKER_HOST: "{{ hostvars['controller-tacker']['nodepool']['private_ipv4'] }}"
        TACKER_MODE: standalone
        USE_PYTHON3: true
        DEVSTACK_PARALLEL: True
        OVN_L3_CREATE_PUBLIC_NETWORK: true
        OVN_DBS_LOG_LEVEL: dbg
        Q_ML2_PLUGIN_MECHANISM_DRIVERS: ovn,logger
      devstack_local_conf:
        post-config:
          $NEUTRON_DHCP_CONF:
            DEFAULT:
              enable_isolated_metadata: True
          $OCTAVIA_CONF:
            controller_worker:
              amp_active_retries: 9999
      kuryr_k8s_api_url: "https://{{ hostvars['controller-k8s']['nodepool']['private_ipv4'] }}:6443"
      helm_version: "3.5.4"
      test_matrix_configs: [neutron]
      zuul_work_dir: src/opendev.org/openstack/tacker
      zuul_copy_output:
        '{{ devstack_log_dir }}/kubernetes': 'logs'
    irrelevant-files:
      - ^.*\.rst$
      - ^doc/.*$
      - ^releasenotes/.*$
      - ^contrib/.*$

- job:
    name: tacker-functional-devstack-multinode-sol-kubernetes-multi-tenant
    parent: tacker-functional-devstack-multinode-sol-kubernetes
    description: |
      Multinodes job for SOL Kubernetes Multi tenant devstack-based functional tests
    host-vars:
      controller-tacker:
        tox_envlist: dsvm-functional-sol-kubernetes-multi-tenant
    vars:
      setup_multi_tenant: true

- job:
    name: tacker-functional-devstack-multinode-libs-master
    parent: tacker-functional-devstack-multinode-legacy
    description: |
      devstack-based functional tests with libs from the master branch
    required-projects:
      - openstack/heat-translator
      - openstack/tosca-parser

- job:
    name: tacker-functional-devstack-multinode-sol-kubernetes-v2
    parent: tacker-functional-devstack-multinode-sol-kubernetes
    description: |
      Multinodes job for SOL Kubernetes V2 devstack-based functional tests
    host-vars:
      controller-tacker:
        devstack_local_conf:
          post-config:
            $TACKER_CONF:
              v2_vnfm:
                kubernetes_vim_rsc_wait_timeout: 800
        tox_envlist: dsvm-functional-sol-kubernetes-v2

- project:
    templates:
      - check-requirements
      - openstack-cover-jobs
      - openstack-lower-constraints-jobs
      - openstack-python3-yoga-jobs
      - publish-openstack-docs-pti
      - release-notes-jobs-python3
    check:
      jobs:
        - tacker-functional-devstack-multinode-legacy
        - tacker-functional-devstack-multinode-sol
        - tacker-functional-devstack-multinode-sol-separated-nfvo
        - tacker-functional-devstack-multinode-sol-kubernetes
        - tacker-functional-devstack-multinode-libs-master
        - tacker-functional-devstack-multinode-sol-v2
<<<<<<< HEAD
        - tacker-functional-devstack-multinode-sol-multi-tenant
        - tacker-functional-devstack-multinode-sol-kubernetes-multi-tenant
=======
        - tacker-functional-devstack-multinode-sol-kubernetes-v2
        - tacker-functional-devstack-multinode-sol-multi-tenant
>>>>>>> df0f8fc6
<|MERGE_RESOLUTION|>--- conflicted
+++ resolved
@@ -558,10 +558,6 @@
         - tacker-functional-devstack-multinode-sol-kubernetes
         - tacker-functional-devstack-multinode-libs-master
         - tacker-functional-devstack-multinode-sol-v2
-<<<<<<< HEAD
-        - tacker-functional-devstack-multinode-sol-multi-tenant
-        - tacker-functional-devstack-multinode-sol-kubernetes-multi-tenant
-=======
         - tacker-functional-devstack-multinode-sol-kubernetes-v2
         - tacker-functional-devstack-multinode-sol-multi-tenant
->>>>>>> df0f8fc6
+        - tacker-functional-devstack-multinode-sol-kubernetes-multi-tenant